--- conflicted
+++ resolved
@@ -25,13 +25,8 @@
 #[async_trait::async_trait]
 #[typetag::serde(name = "remap")]
 impl TransformConfig for RemapConfig {
-<<<<<<< HEAD
-    async fn build(&self, _cx: TransformContext) -> Result<Transform> {
+    async fn build(&self) -> Result<Transform> {
         Remap::new(self.clone()).map(Transform::function)
-=======
-    async fn build(&self) -> crate::Result<Box<dyn Transform>> {
-        Ok(Box::new(Remap::new(self.clone())?))
->>>>>>> 8d68f999
     }
 
     fn input_type(&self) -> DataType {
