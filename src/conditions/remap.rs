--- conflicted
+++ resolved
@@ -128,16 +128,8 @@
                 Ok(()),         // check result
             ),
             (
-<<<<<<< HEAD
-                log_event! {
-                    "foo" => true,
-                    "bar" => false
-                },
-                "to_bool(.bar || .foo)",
-=======
                 log_event!["foo" => true, "bar" => false],
                 "to_bool(.bar || .foo) ?? false",
->>>>>>> 302b79af
                 Ok(()),
                 Ok(()),
             ),
@@ -167,33 +159,6 @@
             //     Ok(()),
             // ),
             (
-<<<<<<< HEAD
-                log_event!{},
-                "null",
-                Err("remap error: program error: expected to resolve to an error, or boolean value, but instead resolves to null value"),
-                Ok(()),
-            ),
-            (
-                log_event! {
-                    "foo" => "string".to_string(),
-                },
-                ".foo",
-                Err("remap error: program error: expected to resolve to boolean value, but instead resolves to any value"),
-                Ok(()),
-            ),
-            (
-                log_event!{},
-                ".",
-                Err("remap error: program error: expected to resolve to boolean value, but instead resolves to any value"),
-                Ok(()),
-            ),
-            (
-                Event::Metric(Metric {
-                    name: "zork".into(),
-                    namespace: Some("zerk".into()),
-                    timestamp: None,
-                    tags: Some({
-=======
                 Event::Metric(
                     Metric::new(
                         "zork",
@@ -202,7 +167,6 @@
                     )
                     .with_namespace(Some("zerk"))
                     .with_tags(Some({
->>>>>>> 302b79af
                         let mut tags = BTreeMap::new();
                         tags.insert("host".into(), "zoobub".into());
                         tags
