use chrono::{DateTime, Utc};
use lazy_static::lazy_static;
use shared::event::metric::{Metric, MetricKind, MetricValue};
use std::collections::BTreeMap;
use std::collections::HashMap;
use std::{error, fmt, iter, num};

lazy_static! {
    static ref SCOREBOARD: HashMap<char, &'static str> = vec![
        ('_', "waiting"),
        ('S', "starting"),
        ('R', "reading"),
        ('W', "sending"),
        ('K', "keepalive"),
        ('D', "dnslookup"),
        ('C', "closing"),
        ('L', "logging"),
        ('G', "finishing"),
        ('I', "idle_cleanup"),
        ('.', "open"),
    ]
    .into_iter()
    .collect();
}

/// enum of mod_status fields we care about
enum StatusFieldStatistic<'a> {
    ServerUptimeSeconds(u64),
    TotalAccesses(u64),
    TotalKBytes(u64),
    TotalDuration(u64),
    CPUUser(f64),
    CPUSystem(f64),
    CPUChildrenUser(f64),
    CPUChildrenSystem(f64),
    CPULoad(f64),
    IdleWorkers(u64),
    BusyWorkers(u64),
    ConnsTotal(u64),
    ConnsAsyncWriting(u64),
    ConnsAsyncKeepAlive(u64),
    ConnsAsyncClosing(u64),
    Scoreboard(&'a str),
}

impl<'a> StatusFieldStatistic<'a> {
    fn from_key_value(
        key: &str,
        value: &'a str,
    ) -> Option<Result<StatusFieldStatistic<'a>, ParseError>> {
        match key {
            "ServerUptimeSeconds" => {
                Some(parse_numeric_value(key, value).map(StatusFieldStatistic::ServerUptimeSeconds))
            }
            "Total Accesses" => {
                Some(parse_numeric_value(key, value).map(StatusFieldStatistic::TotalAccesses))
            }
            "Total kBytes" => {
                Some(parse_numeric_value(key, value).map(StatusFieldStatistic::TotalKBytes))
            }
            "Total Duration" => {
                Some(parse_numeric_value(key, value).map(StatusFieldStatistic::TotalDuration))
            }
            "CPUUser" => Some(parse_numeric_value(key, value).map(StatusFieldStatistic::CPUUser)),
            "CPUSystem" => {
                Some(parse_numeric_value(key, value).map(StatusFieldStatistic::CPUSystem))
            }
            "CPUChildrenUser" => {
                Some(parse_numeric_value(key, value).map(StatusFieldStatistic::CPUChildrenUser))
            }
            "CPUChildrenSystem" => {
                Some(parse_numeric_value(key, value).map(StatusFieldStatistic::CPUChildrenSystem))
            }
            "CPULoad" => Some(parse_numeric_value(key, value).map(StatusFieldStatistic::CPULoad)),
            "IdleWorkers" => {
                Some(parse_numeric_value(key, value).map(StatusFieldStatistic::IdleWorkers))
            }
            "BusyWorkers" => {
                Some(parse_numeric_value(key, value).map(StatusFieldStatistic::BusyWorkers))
            }
            "ConnsTotal" => {
                Some(parse_numeric_value(key, value).map(StatusFieldStatistic::ConnsTotal))
            }
            "ConnsAsyncWriting" => {
                Some(parse_numeric_value(key, value).map(StatusFieldStatistic::ConnsAsyncWriting))
            }
            "ConnsAsyncClosing" => {
                Some(parse_numeric_value(key, value).map(StatusFieldStatistic::ConnsAsyncClosing))
            }
            "ConnsAsyncKeepAlive" => {
                Some(parse_numeric_value(key, value).map(StatusFieldStatistic::ConnsAsyncKeepAlive))
            }
            "Scoreboard" => Some(Ok(StatusFieldStatistic::Scoreboard(value))),

            _ => None,
        }
    }
}

/// Parses the text output from Apache's mod_status and returns:
///
/// - A list of metrics generated from the output
/// - A list of parse errors that were encountered
///
/// # Arguments
///
/// - `payload` - the mod_status output
/// - `namespace` - the namespace to put the generated metrics in
/// - `now` - the time the payload was fetched
/// - `tags` - any base tags to apply to the metrics
pub fn parse(
    payload: &str,
    namespace: Option<&str>,
    now: DateTime<Utc>,
    tags: Option<&BTreeMap<String, String>>,
) -> impl Iterator<Item = Result<Metric, ParseError>> {
    // We use a HashMap rather than a Vector as mod_status has
    // BusyWorkers/IdleWorkers repeated
    // https://bz.apache.org/bugzilla/show_bug.cgi?id=63300
    let parsed = payload
        .lines()
        .filter_map(|l| {
            let mut parts = l.splitn(2, ':');
            let key = parts.next();
            let value = parts.next();
            match (key, value) {
                (Some(k), Some(v)) => Some((k, v.trim())),
                _ => None,
            }
        })
        .collect::<HashMap<_, _>>();

    parsed
        .iter()
        .filter_map(|(key, value)| line_to_metrics(key, value, namespace, now, tags))
        .fold(vec![], |mut acc, v| {
            match v {
                Ok(metrics) => metrics.for_each(|v| acc.push(Ok(v))),
                Err(error) => acc.push(Err(error)),
            };
            acc
        })
        .into_iter()
}

fn line_to_metrics<'a>(
    key: &str,
    value: &str,
    namespace: Option<&'a str>,
    now: DateTime<Utc>,
    tags: Option<&'a BTreeMap<String, String>>,
) -> Option<Result<Box<dyn Iterator<Item = Metric> + 'a>, ParseError>> {
    StatusFieldStatistic::from_key_value(key, value).map(move |result| {
        result.map(move |statistic| match statistic {
            StatusFieldStatistic::ServerUptimeSeconds(value) => Box::new(iter::once(
                Metric::new(
                    "uptime_seconds_total",
                    MetricKind::Absolute,
                    MetricValue::Counter {
                        value: value as f64,
                    },
                )
                .with_namespace(namespace.map(str::to_string))
                .with_tags(tags.cloned())
                .with_timestamp(Some(now)),
            )),
            StatusFieldStatistic::TotalAccesses(value) => Box::new(iter::once(
                Metric::new(
                    "access_total",
                    MetricKind::Absolute,
                    MetricValue::Counter {
                        value: value as f64,
                    },
                )
                .with_namespace(namespace.map(str::to_string))
                .with_tags(tags.cloned())
                .with_timestamp(Some(now)),
            )),
            StatusFieldStatistic::TotalKBytes(value) => Box::new(iter::once(
                Metric::new(
                    "sent_bytes_total",
                    MetricKind::Absolute,
                    MetricValue::Counter {
                        value: (value * 1024) as f64,
                    },
                )
                .with_namespace(namespace.map(str::to_string))
                .with_tags(tags.cloned())
                .with_timestamp(Some(now)),
            )),
            StatusFieldStatistic::TotalDuration(value) => Box::new(iter::once(
                Metric::new(
                    "duration_seconds_total",
                    MetricKind::Absolute,
                    MetricValue::Counter {
                        value: value as f64,
                    },
                )
                .with_namespace(namespace.map(str::to_string))
                .with_tags(tags.cloned())
                .with_timestamp(Some(now)),
            )),
            StatusFieldStatistic::CPUUser(value) => Box::new(iter::once(
                Metric::new(
                    "cpu_seconds_total",
                    MetricKind::Absolute,
                    MetricValue::Gauge { value },
                )
                .with_namespace(namespace.map(str::to_string))
                .with_tags({
                    let mut tags = tags.cloned().unwrap_or_default();
                    tags.insert("type".to_string(), "user".to_string());
                    Some(tags)
                })
                .with_timestamp(Some(now)),
            ))
                as Box<dyn Iterator<Item = Metric>>,
            StatusFieldStatistic::CPUSystem(value) => Box::new(iter::once(
                Metric::new(
                    "cpu_seconds_total",
                    MetricKind::Absolute,
                    MetricValue::Gauge { value },
                )
                .with_namespace(namespace.map(str::to_string))
                .with_tags({
                    let mut tags = tags.cloned().unwrap_or_default();
                    tags.insert("type".to_string(), "system".to_string());
                    Some(tags)
                })
                .with_timestamp(Some(now)),
            ))
                as Box<dyn Iterator<Item = Metric>>,
            StatusFieldStatistic::CPUChildrenUser(value) => Box::new(iter::once(
                Metric::new(
                    "cpu_seconds_total",
                    MetricKind::Absolute,
                    MetricValue::Gauge { value },
                )
                .with_namespace(namespace.map(str::to_string))
                .with_tags({
                    let mut tags = tags.cloned().unwrap_or_default();
                    tags.insert("type".to_string(), "children_user".to_string());
                    Some(tags)
                })
                .with_timestamp(Some(now)),
            ))
                as Box<dyn Iterator<Item = Metric>>,
            StatusFieldStatistic::CPUChildrenSystem(value) => Box::new(iter::once(
                Metric::new(
                    "cpu_seconds_total",
                    MetricKind::Absolute,
                    MetricValue::Gauge { value },
                )
                .with_namespace(namespace.map(str::to_string))
                .with_tags({
                    let mut tags = tags.cloned().unwrap_or_default();
                    tags.insert("type".to_string(), "children_system".to_string());
                    Some(tags)
                })
                .with_timestamp(Some(now)),
            ))
                as Box<dyn Iterator<Item = Metric>>,
            StatusFieldStatistic::CPULoad(value) => Box::new(iter::once(
                Metric::new(
                    "cpu_load",
                    MetricKind::Absolute,
                    MetricValue::Gauge { value },
                )
                .with_namespace(namespace.map(str::to_string))
                .with_tags(tags.cloned())
                .with_timestamp(Some(now)),
            ))
                as Box<dyn Iterator<Item = Metric>>,
            StatusFieldStatistic::IdleWorkers(value) => Box::new(iter::once(
                Metric::new(
                    "workers",
                    MetricKind::Absolute,
                    MetricValue::Gauge {
                        value: value as f64,
                    },
                )
                .with_namespace(namespace.map(str::to_string))
                .with_tags({
                    let mut tags = tags.cloned().unwrap_or_default();
                    tags.insert("state".to_string(), "idle".to_string());
                    Some(tags)
                })
                .with_timestamp(Some(now)),
            ))
                as Box<dyn Iterator<Item = Metric>>,
            StatusFieldStatistic::BusyWorkers(value) => Box::new(iter::once(
                Metric::new(
                    "workers",
                    MetricKind::Absolute,
                    MetricValue::Gauge {
                        value: value as f64,
                    },
                )
                .with_namespace(namespace.map(str::to_string))
                .with_tags({
                    let mut tags = tags.cloned().unwrap_or_default();
                    tags.insert("state".to_string(), "busy".to_string());
                    Some(tags)
                })
                .with_timestamp(Some(now)),
            )),
            StatusFieldStatistic::ConnsTotal(value) => Box::new(iter::once(
                Metric::new(
                    "connections",
                    MetricKind::Absolute,
                    MetricValue::Gauge {
                        value: value as f64,
                    },
                )
                .with_namespace(namespace.map(str::to_string))
                .with_tags({
                    let mut tags = tags.cloned().unwrap_or_default();
                    tags.insert("state".to_string(), "total".to_string());
                    Some(tags)
                })
                .with_timestamp(Some(now)),
            )),
            StatusFieldStatistic::ConnsAsyncWriting(value) => Box::new(iter::once(
                Metric::new(
                    "connections",
                    MetricKind::Absolute,
                    MetricValue::Gauge {
                        value: value as f64,
                    },
                )
                .with_namespace(namespace.map(str::to_string))
                .with_tags({
                    let mut tags = tags.cloned().unwrap_or_default();
                    tags.insert("state".to_string(), "writing".to_string());
                    Some(tags)
                })
                .with_timestamp(Some(now)),
            )),
            StatusFieldStatistic::ConnsAsyncClosing(value) => Box::new(iter::once(
                Metric::new(
                    "connections",
                    MetricKind::Absolute,
                    MetricValue::Gauge {
                        value: value as f64,
                    },
                )
                .with_namespace(namespace.map(str::to_string))
                .with_tags({
                    let mut tags = tags.cloned().unwrap_or_default();
                    tags.insert("state".to_string(), "closing".to_string());
                    Some(tags)
                })
                .with_timestamp(Some(now)),
            )),
            StatusFieldStatistic::ConnsAsyncKeepAlive(value) => Box::new(iter::once(
                Metric::new(
                    "connections",
                    MetricKind::Absolute,
                    MetricValue::Gauge {
                        value: value as f64,
                    },
                )
                .with_namespace(namespace.map(str::to_string))
                .with_tags({
                    let mut tags = tags.cloned().unwrap_or_default();
                    tags.insert("state".to_string(), "keepalive".to_string());
                    Some(tags)
                })
                .with_timestamp(Some(now)),
            )),
            StatusFieldStatistic::Scoreboard(value) => {
                let scores = value.chars().fold(HashMap::new(), |mut m, c| {
                    *m.entry(c).or_insert(0u32) += 1;
                    m
                });

                Box::new(SCOREBOARD.iter().map(move |(c, name)| {
                    score_to_metric(
                        namespace,
                        now,
                        tags,
                        name,
                        scores.get(c).copied().unwrap_or_default(),
                    )
                })) as Box<dyn Iterator<Item = Metric>>
            }
        })
    })
}

fn parse_numeric_value<T: std::str::FromStr>(key: &str, value: &str) -> Result<T, ParseError>
where
    T::Err: Into<ValueParseError> + 'static,
{
    value.parse::<T>().map_err(|error| ParseError {
        key: key.to_string(),
        error: error.into(),
    })
}

fn score_to_metric(
    namespace: Option<&str>,
    now: DateTime<Utc>,
    tags: Option<&BTreeMap<String, String>>,
    state: &str,
    count: u32,
) -> Metric {
    Metric::new(
        "scoreboard",
        MetricKind::Absolute,
        MetricValue::Gauge {
            value: count.into(),
        },
    )
    .with_namespace(namespace.map(str::to_string))
    .with_tags({
        let mut tags = tags.cloned().unwrap_or_default();
        tags.insert("state".to_string(), state.to_string());
        Some(tags)
    })
    .with_timestamp(Some(now))
}

#[derive(Debug)]
enum ValueParseError {
    Float(num::ParseFloatError),
    Int(num::ParseIntError),
}

impl From<num::ParseFloatError> for ValueParseError {
    fn from(error: num::ParseFloatError) -> ValueParseError {
        ValueParseError::Float(error)
    }
}

impl From<num::ParseIntError> for ValueParseError {
    fn from(error: num::ParseIntError) -> ValueParseError {
        ValueParseError::Int(error)
    }
}

impl error::Error for ValueParseError {
    fn source(&self) -> Option<&(dyn error::Error + 'static)> {
        match *self {
            ValueParseError::Float(ref e) => Some(e),
            ValueParseError::Int(ref e) => Some(e),
        }
    }
}

impl fmt::Display for ValueParseError {
    fn fmt(&self, f: &mut fmt::Formatter) -> fmt::Result {
        match *self {
            ValueParseError::Float(ref e) => e.fmt(f),
            ValueParseError::Int(ref e) => e.fmt(f),
        }
    }
}

#[derive(Debug)]
pub struct ParseError {
    key: String,
    error: ValueParseError,
}

impl fmt::Display for ParseError {
    fn fmt(&self, f: &mut fmt::Formatter) -> fmt::Result {
        write!(f, "could not parse value for {}: {}", self.key, self.error)
    }
}

impl error::Error for ParseError {
    fn source(&self) -> Option<&(dyn error::Error + 'static)> {
        Some(&self.error)
    }
}

#[cfg(test)]
mod test {
    use super::*;
    use chrono::{DateTime, Utc};
    use pretty_assertions::assert_eq;
<<<<<<< HEAD
    use shared::event::metric::{Metric, MetricKind, MetricValue};
    use std::collections::BTreeMap;

    macro_rules! map {
        ($($key:expr => $value:expr),*) => {
            {
                let mut m = BTreeMap::new();
                $(
                    m.insert($key.into(), $value.into());
                )*
                m
            }
        };
    }
=======
    use shared::btreemap;
>>>>>>> 302b79af

    // Test ExtendedStatus: Off
    // https://httpd.apache.org/docs/2.4/mod/core.html#extendedstatus
    #[test]
    fn test_not_extended() {
        let payload = r##"
localhost
ServerVersion: Apache/2.4.46 (Unix)
ServerMPM: event
Server Built: Aug  5 2020 23:20:17
CurrentTime: Thursday, 03-Sep-2020 20:48:54 UTC
RestartTime: Thursday, 03-Sep-2020 20:48:41 UTC
ParentServerConfigGeneration: 1
ParentServerMPMGeneration: 0
ServerUptimeSeconds: 12
ServerUptime: 12 seconds
Load1: 0.75
Load5: 0.59
Load15: 0.76
BusyWorkers: 1
IdleWorkers: 74
Processes: 3
Stopping: 0
BusyWorkers: 1
IdleWorkers: 74
ConnsTotal: 1
ConnsAsyncWriting: 0
ConnsAsyncKeepAlive: 0
ConnsAsyncClosing: 0
Scoreboard: ____S_____I______R____I_______KK___D__C__G_L____________W__________________.....................................................................................................................................................................................................................................................................................................................................
            "##;

        let now: DateTime<Utc> = Utc::now();

        let (mut metrics, errors) = parse(payload, Some("apache"), now, None).fold(
            (vec![], vec![]),
            |(mut metrics, mut errors), v| {
                match v {
                    Ok(m) => metrics.push(m),
                    Err(e) => errors.push(e),
                }
                (metrics, errors)
            },
        );
        metrics.sort_by(|a, b| (a.name(), a.tags()).cmp(&(b.name(), b.tags())));

        assert_eq!(
            metrics,
            vec![
                Metric::new(
                    "connections",
                    MetricKind::Absolute,
                    MetricValue::Gauge { value: 0.0 },
                )
                .with_namespace(Some("apache"))
                .with_tags(Some(btreemap! { "state" => "closing" }))
                .with_timestamp(Some(now)),
                Metric::new(
                    "connections",
                    MetricKind::Absolute,
                    MetricValue::Gauge { value: 0.0 },
                )
                .with_namespace(Some("apache"))
                .with_tags(Some(btreemap! { "state" => "keepalive" }))
                .with_timestamp(Some(now)),
                Metric::new(
                    "connections",
                    MetricKind::Absolute,
                    MetricValue::Gauge { value: 1.0 },
                )
                .with_namespace(Some("apache"))
                .with_tags(Some(btreemap! { "state" => "total" }))
                .with_timestamp(Some(now)),
                Metric::new(
                    "connections",
                    MetricKind::Absolute,
                    MetricValue::Gauge { value: 0.0 },
                )
                .with_namespace(Some("apache"))
                .with_tags(Some(btreemap! { "state" => "writing" }))
                .with_timestamp(Some(now)),
                Metric::new(
                    "scoreboard",
                    MetricKind::Absolute,
                    MetricValue::Gauge { value: 1.0 },
                )
                .with_namespace(Some("apache"))
                .with_tags(Some(btreemap! { "state" => "closing" }))
                .with_timestamp(Some(now)),
                Metric::new(
                    "scoreboard",
                    MetricKind::Absolute,
                    MetricValue::Gauge { value: 1.0 },
                )
                .with_namespace(Some("apache"))
                .with_tags(Some(btreemap! { "state" => "dnslookup" }))
                .with_timestamp(Some(now)),
                Metric::new(
                    "scoreboard",
                    MetricKind::Absolute,
                    MetricValue::Gauge { value: 1.0 },
                )
                .with_namespace(Some("apache"))
                .with_tags(Some(btreemap! { "state" => "finishing" }))
                .with_timestamp(Some(now)),
                Metric::new(
                    "scoreboard",
                    MetricKind::Absolute,
                    MetricValue::Gauge { value: 2.0 },
                )
                .with_namespace(Some("apache"))
                .with_tags(Some(btreemap! { "state" => "idle_cleanup" }))
                .with_timestamp(Some(now)),
                Metric::new(
                    "scoreboard",
                    MetricKind::Absolute,
                    MetricValue::Gauge { value: 2.0 },
                )
                .with_namespace(Some("apache"))
                .with_tags(Some(btreemap! { "state" => "keepalive" }))
                .with_timestamp(Some(now)),
                Metric::new(
                    "scoreboard",
                    MetricKind::Absolute,
                    MetricValue::Gauge { value: 1.0 },
                )
                .with_namespace(Some("apache"))
                .with_tags(Some(btreemap! { "state" => "logging" }))
                .with_timestamp(Some(now)),
                Metric::new(
                    "scoreboard",
                    MetricKind::Absolute,
                    MetricValue::Gauge { value: 325.0 },
                )
                .with_namespace(Some("apache"))
                .with_tags(Some(btreemap! { "state" => "open" }))
                .with_timestamp(Some(now)),
                Metric::new(
                    "scoreboard",
                    MetricKind::Absolute,
                    MetricValue::Gauge { value: 1.0 },
                )
                .with_namespace(Some("apache"))
                .with_tags(Some(btreemap! { "state" => "reading" }))
                .with_timestamp(Some(now)),
                Metric::new(
                    "scoreboard",
                    MetricKind::Absolute,
                    MetricValue::Gauge { value: 1.0 },
                )
                .with_namespace(Some("apache"))
                .with_tags(Some(btreemap! { "state" => "sending" }))
                .with_timestamp(Some(now)),
                Metric::new(
                    "scoreboard",
                    MetricKind::Absolute,
                    MetricValue::Gauge { value: 1.0 },
                )
                .with_namespace(Some("apache"))
                .with_tags(Some(btreemap! { "state" => "starting" }))
                .with_timestamp(Some(now)),
                Metric::new(
                    "scoreboard",
                    MetricKind::Absolute,
                    MetricValue::Gauge { value: 64.0 },
                )
                .with_namespace(Some("apache"))
                .with_tags(Some(btreemap! { "state" => "waiting" }))
                .with_timestamp(Some(now)),
                Metric::new(
                    "uptime_seconds_total",
                    MetricKind::Absolute,
                    MetricValue::Counter { value: 12.0 },
                )
                .with_namespace(Some("apache"))
                .with_timestamp(Some(now)),
                Metric::new(
                    "workers",
                    MetricKind::Absolute,
                    MetricValue::Gauge { value: 1.0 },
                )
                .with_namespace(Some("apache"))
                .with_tags(Some(btreemap! { "state" => "busy" }))
                .with_timestamp(Some(now)),
                Metric::new(
                    "workers",
                    MetricKind::Absolute,
                    MetricValue::Gauge { value: 74.0 },
                )
                .with_namespace(Some("apache"))
                .with_tags(Some(btreemap! { "state" => "idle" }))
                .with_timestamp(Some(now)),
            ]
        );
        assert_eq!(errors.len(), 0);
    }

    // Test ExtendedStatus: On
    // https://httpd.apache.org/docs/2.4/mod/core.html#extendedstatus
    #[test]
    fn test_extended() {
        let payload = r##"
localhost
ServerVersion: Apache/2.4.46 (Unix)
ServerMPM: event
Server Built: Aug  5 2020 23:20:17
CurrentTime: Friday, 21-Aug-2020 18:41:34 UTC
RestartTime: Friday, 21-Aug-2020 18:41:08 UTC
ParentServerConfigGeneration: 1
ParentServerMPMGeneration: 0
ServerUptimeSeconds: 26
ServerUptime: 26 seconds
Load1: 0.00
Load5: 0.03
Load15: 0.03
Total Accesses: 30
Total kBytes: 217
Total Duration: 11
CPUUser: .2
CPUSystem: .02
CPUChildrenUser: 0
CPUChildrenSystem: 0
CPULoad: .846154
Uptime: 26
ReqPerSec: 1.15385
BytesPerSec: 8546.46
BytesPerReq: 7406.93
DurationPerReq: .366667
BusyWorkers: 1
IdleWorkers: 74
Processes: 3
Stopping: 0
BusyWorkers: 1
IdleWorkers: 74
ConnsTotal: 1
ConnsAsyncWriting: 0
ConnsAsyncKeepAlive: 0
ConnsAsyncClosing: 0
Scoreboard: ____S_____I______R____I_______KK___D__C__G_L____________W__________________.....................................................................................................................................................................................................................................................................................................................................
            "##;

        let now: DateTime<Utc> = Utc::now();

        let (mut metrics, errors) = parse(payload, Some("apache"), now, None).fold(
            (vec![], vec![]),
            |(mut metrics, mut errors), v| {
                match v {
                    Ok(m) => metrics.push(m),
                    Err(e) => errors.push(e),
                }
                (metrics, errors)
            },
        );
        metrics.sort_by(|a, b| (a.name(), a.tags()).cmp(&(b.name(), b.tags())));

        assert_eq!(
            metrics,
            vec![
                Metric::new(
                    "access_total",
                    MetricKind::Absolute,
                    MetricValue::Counter { value: 30.0 },
                )
                .with_namespace(Some("apache"))
                .with_timestamp(Some(now)),
                Metric::new(
                    "connections",
                    MetricKind::Absolute,
                    MetricValue::Gauge { value: 0.0 },
                )
                .with_namespace(Some("apache"))
                .with_tags(Some(btreemap! { "state" => "closing" }))
                .with_timestamp(Some(now)),
                Metric::new(
                    "connections",
                    MetricKind::Absolute,
                    MetricValue::Gauge { value: 0.0 },
                )
                .with_namespace(Some("apache"))
                .with_tags(Some(btreemap! { "state" => "keepalive" }))
                .with_timestamp(Some(now)),
                Metric::new(
                    "connections",
                    MetricKind::Absolute,
                    MetricValue::Gauge { value: 1.0 },
                )
                .with_namespace(Some("apache"))
                .with_tags(Some(btreemap! { "state" => "total" }))
                .with_timestamp(Some(now)),
                Metric::new(
                    "connections",
                    MetricKind::Absolute,
                    MetricValue::Gauge { value: 0.0 },
                )
                .with_namespace(Some("apache"))
                .with_tags(Some(btreemap! { "state" => "writing" }))
                .with_timestamp(Some(now)),
                Metric::new(
                    "cpu_load",
                    MetricKind::Absolute,
                    MetricValue::Gauge { value: 0.846154 },
                )
                .with_namespace(Some("apache"))
                .with_timestamp(Some(now)),
                Metric::new(
                    "cpu_seconds_total",
                    MetricKind::Absolute,
                    MetricValue::Gauge { value: 0.0 },
                )
                .with_namespace(Some("apache"))
                .with_tags(Some(btreemap! { "type" => "children_system" }))
                .with_timestamp(Some(now)),
                Metric::new(
                    "cpu_seconds_total",
                    MetricKind::Absolute,
                    MetricValue::Gauge { value: 0.0 },
                )
                .with_namespace(Some("apache"))
                .with_tags(Some(btreemap! { "type" => "children_user" }))
                .with_timestamp(Some(now)),
                Metric::new(
                    "cpu_seconds_total",
                    MetricKind::Absolute,
                    MetricValue::Gauge { value: 0.02 },
                )
                .with_namespace(Some("apache"))
                .with_tags(Some(btreemap! { "type" => "system" }))
                .with_timestamp(Some(now)),
                Metric::new(
                    "cpu_seconds_total",
                    MetricKind::Absolute,
                    MetricValue::Gauge { value: 0.2 },
                )
                .with_namespace(Some("apache"))
                .with_tags(Some(btreemap! { "type" => "user" }))
                .with_timestamp(Some(now)),
                Metric::new(
                    "duration_seconds_total",
                    MetricKind::Absolute,
                    MetricValue::Counter { value: 11.0 },
                )
                .with_namespace(Some("apache"))
                .with_timestamp(Some(now)),
                Metric::new(
                    "scoreboard",
                    MetricKind::Absolute,
                    MetricValue::Gauge { value: 1.0 },
                )
                .with_namespace(Some("apache"))
                .with_tags(Some(btreemap! { "state" => "closing" }))
                .with_timestamp(Some(now)),
                Metric::new(
                    "scoreboard",
                    MetricKind::Absolute,
                    MetricValue::Gauge { value: 1.0 },
                )
                .with_namespace(Some("apache"))
                .with_tags(Some(btreemap! { "state" => "dnslookup" }))
                .with_timestamp(Some(now)),
                Metric::new(
                    "scoreboard",
                    MetricKind::Absolute,
                    MetricValue::Gauge { value: 1.0 },
                )
                .with_namespace(Some("apache"))
                .with_tags(Some(btreemap! { "state" => "finishing" }))
                .with_timestamp(Some(now)),
                Metric::new(
                    "scoreboard",
                    MetricKind::Absolute,
                    MetricValue::Gauge { value: 2.0 },
                )
                .with_namespace(Some("apache"))
                .with_tags(Some(btreemap! { "state" => "idle_cleanup" }))
                .with_timestamp(Some(now)),
                Metric::new(
                    "scoreboard",
                    MetricKind::Absolute,
                    MetricValue::Gauge { value: 2.0 },
                )
                .with_namespace(Some("apache"))
                .with_tags(Some(btreemap! { "state" => "keepalive" }))
                .with_timestamp(Some(now)),
                Metric::new(
                    "scoreboard",
                    MetricKind::Absolute,
                    MetricValue::Gauge { value: 1.0 },
                )
                .with_namespace(Some("apache"))
                .with_tags(Some(btreemap! { "state" => "logging" }))
                .with_timestamp(Some(now)),
                Metric::new(
                    "scoreboard",
                    MetricKind::Absolute,
                    MetricValue::Gauge { value: 325.0 },
                )
                .with_namespace(Some("apache"))
                .with_tags(Some(btreemap! { "state" => "open" }))
                .with_timestamp(Some(now)),
                Metric::new(
                    "scoreboard",
                    MetricKind::Absolute,
                    MetricValue::Gauge { value: 1.0 },
                )
                .with_namespace(Some("apache"))
                .with_tags(Some(btreemap! { "state" => "reading" }))
                .with_timestamp(Some(now)),
                Metric::new(
                    "scoreboard",
                    MetricKind::Absolute,
                    MetricValue::Gauge { value: 1.0 },
                )
                .with_namespace(Some("apache"))
                .with_tags(Some(btreemap! { "state" => "sending" }))
                .with_timestamp(Some(now)),
                Metric::new(
                    "scoreboard",
                    MetricKind::Absolute,
                    MetricValue::Gauge { value: 1.0 },
                )
                .with_namespace(Some("apache"))
                .with_tags(Some(btreemap! { "state" => "starting" }))
                .with_timestamp(Some(now)),
                Metric::new(
                    "scoreboard",
                    MetricKind::Absolute,
                    MetricValue::Gauge { value: 64.0 },
                )
                .with_namespace(Some("apache"))
                .with_tags(Some(btreemap! { "state" => "waiting" }))
                .with_timestamp(Some(now)),
                Metric::new(
                    "sent_bytes_total",
                    MetricKind::Absolute,
                    MetricValue::Counter { value: 222208.0 },
                )
                .with_namespace(Some("apache"))
                .with_timestamp(Some(now)),
                Metric::new(
                    "uptime_seconds_total",
                    MetricKind::Absolute,
                    MetricValue::Counter { value: 26.0 },
                )
                .with_namespace(Some("apache"))
                .with_timestamp(Some(now)),
                Metric::new(
                    "workers",
                    MetricKind::Absolute,
                    MetricValue::Gauge { value: 1.0 },
                )
                .with_namespace(Some("apache"))
                .with_tags(Some(btreemap! { "state" => "busy" }))
                .with_timestamp(Some(now)),
                Metric::new(
                    "workers",
                    MetricKind::Absolute,
                    MetricValue::Gauge { value: 74.0 },
                )
                .with_namespace(Some("apache"))
                .with_tags(Some(btreemap! { "state" => "idle" }))
                .with_timestamp(Some(now)),
            ]
        );
        assert_eq!(errors.len(), 0);
    }

    #[test]
    fn test_parse_failure() {
        let payload = r##"
ServerUptimeSeconds: not a number
ConnsTotal: 1
            "##;

        let now: DateTime<Utc> = Utc::now();

        let (mut metrics, errors) = parse(payload, Some("apache"), now, None).fold(
            (vec![], vec![]),
            |(mut metrics, mut errors), v| {
                match v {
                    Ok(m) => metrics.push(m),
                    Err(e) => errors.push(e),
                }
                (metrics, errors)
            },
        );
        metrics.sort_by(|a, b| (a.name(), a.tags()).cmp(&(b.name(), b.tags())));

        assert_eq!(
            metrics,
            vec![Metric::new(
                "connections",
                MetricKind::Absolute,
                MetricValue::Gauge { value: 1.0 },
            )
            .with_namespace(Some("apache"))
            .with_tags(Some(btreemap! { "state" => "total" }))
            .with_timestamp(Some(now)),]
        );
        assert_eq!(errors.len(), 1);
    }
}<|MERGE_RESOLUTION|>--- conflicted
+++ resolved
@@ -480,24 +480,7 @@
     use super::*;
     use chrono::{DateTime, Utc};
     use pretty_assertions::assert_eq;
-<<<<<<< HEAD
-    use shared::event::metric::{Metric, MetricKind, MetricValue};
-    use std::collections::BTreeMap;
-
-    macro_rules! map {
-        ($($key:expr => $value:expr),*) => {
-            {
-                let mut m = BTreeMap::new();
-                $(
-                    m.insert($key.into(), $value.into());
-                )*
-                m
-            }
-        };
-    }
-=======
     use shared::btreemap;
->>>>>>> 302b79af
 
     // Test ExtendedStatus: Off
     // https://httpd.apache.org/docs/2.4/mod/core.html#extendedstatus
